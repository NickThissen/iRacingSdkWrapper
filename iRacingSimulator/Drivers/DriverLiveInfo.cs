--- conflicted
+++ resolved
@@ -40,11 +40,6 @@
         public string DeltaToLeader { get; set; }
         public string DeltaToNext { get; set; }
 
-<<<<<<< HEAD
-        public Sector CurrentSector { get; set; }
-
-=======
->>>>>>> 29e7c423
         public void ParseTelemetry(TelemetryInfo e)
         {
             this.Lap = e.CarIdxLap.Value[this.Driver.Id];
